--- conflicted
+++ resolved
@@ -91,14 +91,9 @@
       Registry.select(Supavisor.Registry.TenantClients, [{{:"$1", :_, :_}, [], [:"$1"]}])
       |> Enum.uniq()
 
-<<<<<<< HEAD
-    Enum.reduce(pools, metrics, fn {{_type, tenant}, _, _}, acc ->
-      {matched, rest} = Enum.split_with(acc, &String.contains?(&1, "tenant=\"#{tenant}\""))
-=======
     _ =
-      Enum.reduce(pools, metrics, fn {tenant, _, _}, acc ->
+      Enum.reduce(pools, metrics, fn {{_type, tenant}, _, _}, acc ->
         {matched, rest} = Enum.split_with(acc, &String.contains?(&1, "tenant=\"#{tenant}\""))
->>>>>>> 9d65537d
 
         if matched != [] do
           Cachex.put(Supavisor.Cache, {:metrics, tenant}, Enum.join(matched, "\n"))
