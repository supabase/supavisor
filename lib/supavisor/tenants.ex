--- conflicted
+++ resolved
@@ -45,14 +45,11 @@
     Tenant |> Repo.get_by(external_id: external_id) |> Repo.preload(:users)
   end
 
-<<<<<<< HEAD
   @spec get_cluster_by_alias(String.t()) :: Cluster.t() | nil
   def get_cluster_by_alias(alias) do
     Cluster |> Repo.get_by(alias: alias) |> Repo.preload(:cluster_tenants)
   end
 
-  @spec get_user(atom(), String.t(), String.t() | nil, String.t() | nil) ::
-=======
   @spec get_tenant_cache(String.t() | nil, String.t() | nil) :: Tenant.t() | nil
   def get_tenant_cache(external_id, sni_hostname) do
     cache_key = {:tenant_cache, external_id, sni_hostname}
@@ -89,8 +86,7 @@
     end
   end
 
-  @spec get_user(String.t(), String.t() | nil, String.t() | nil) ::
->>>>>>> 9d65537d
+  @spec get_user(atom(), String.t(), String.t() | nil, String.t() | nil) ::
           {:ok, map()} | {:error, any()}
   def get_user(_, _, nil, nil) do
     {:error, "Either external_id or sni_hostname must be provided"}
