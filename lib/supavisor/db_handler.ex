--- conflicted
+++ resolved
@@ -723,7 +723,6 @@
   def reconnect_timeout(_),
     do: @reconnect_timeout
 
-<<<<<<< HEAD
   @spec handle_server_messages([binary()], map()) :: map()
   defp handle_server_messages(pkts, data) do
     {packets_to_send, updated_data} = process_messages(pkts, [], data)
@@ -844,7 +843,9 @@
       {close_pkts, prepared_statements}
     else
       {[], prepared_statements}
-=======
+    end
+  end
+
   defp maybe_reconnect(reason, data) do
     max_reconnect_retries = Application.get_env(:supavisor, :reconnect_retries)
 
@@ -852,7 +853,6 @@
       {:stop, {:failed_to_connect, reason}}
     else
       {:keep_state_and_data, {:state_timeout, reconnect_timeout(data), :connect}}
->>>>>>> deaa4819
     end
   end
 end