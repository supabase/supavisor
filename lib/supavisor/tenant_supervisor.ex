--- conflicted
+++ resolved
@@ -10,29 +10,19 @@
   end
 
   @impl true
-  def init(%{replicas: replicas} = args) do
+  def init(%{replicas: replicas, pool_size: _pool_size} = args) do
     pools =
       replicas
       |> Enum.with_index()
       |> Enum.map(fn {e, i} ->
         id = {:pool, e.replica_type, i, args.id}
 
-<<<<<<< HEAD
         %{
           id: {:pool, id},
           start: {:poolboy, :start_link, [pool_spec(id, e), e]},
           restart: :temporary
         }
       end)
-=======
-    pool_spec = [
-      name: {:via, Registry, {Supavisor.Registry.Tenants, {:pool, args.id}}},
-      worker_module: Supavisor.DbHandler,
-      size: size,
-      max_overflow: overflow,
-      strategy: args.default_pool_strategy
-    ]
->>>>>>> 9d65537d
 
     children = [{Manager, args} | pools]
 
