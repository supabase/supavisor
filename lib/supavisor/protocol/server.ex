--- conflicted
+++ resolved
@@ -12,6 +12,7 @@
   @authentication_ok <<?R, 8::32, 0::32>>
   @ready_for_query <<?Z, 5::32, ?I>>
   @ssl_request <<8::32, 1234::16, 5679::16>>
+  @auth_request <<?R, 23::32, 10::32, "SCRAM-SHA-256", 0, 0>>
   @scram_request <<?R, 23::32, 10::32, "SCRAM-SHA-256", 0, 0>>
   @msg_cancel_header <<16::32, 1234::16, 5678::16>>
 
@@ -388,14 +389,6 @@
     @ssl_request
   end
 
-<<<<<<< HEAD
-  @spec has_read_only_error?(list) :: boolean
-  def has_read_only_error?(pkts) do
-    Enum.any?(pkts, fn
-      %{payload: ["SERROR", "VERROR", "C25006" | _]} -> true
-      _ -> false
-    end)
-=======
   # The startup packet payload is a list of key/value pairs, separated by null bytes
   def decode_startup_packet_payload(payload) do
     fields = String.split(payload, <<0>>, trim: true)
@@ -459,6 +452,13 @@
   @spec cancel_message(non_neg_integer, non_neg_integer) :: iodata
   def cancel_message(pid, key) do
     [@msg_cancel_header, <<pid::32, key::32>>]
->>>>>>> 9d65537d
+  end
+
+  @spec has_read_only_error?(list) :: boolean
+  def has_read_only_error?(pkts) do
+    Enum.any?(pkts, fn
+      %{payload: ["SERROR", "VERROR", "C25006" | _]} -> true
+      _ -> false
+    end)
   end
 end