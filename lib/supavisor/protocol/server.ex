--- conflicted
+++ resolved
@@ -41,14 +41,10 @@
       <<unquote(@msg_cancel_header)::binary, unquote(pid)::32, unquote(key)::32>>
     end
   end
-
-<<<<<<< HEAD
+  
+  defmacro ssl_request_message, do: @ssl_request
+
   @spec decode(iodata()) :: {:ok, [Pkt.t()], rest :: binary()}
-=======
-  defmacro ssl_request_message, do: @ssl_request
-
-  @spec decode(iodata()) :: [Pkt.t()]
->>>>>>> 96ebd14f
   def decode(data), do: decode(data, [])
 
   @spec decode_pkt(binary()) ::
