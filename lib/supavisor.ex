defmodule Supavisor do
  @moduledoc false
  require Logger
  alias Supavisor.Helpers, as: H
  alias Supavisor.Tenants, as: T
  alias Supavisor.Manager

  @type sock :: tcp_sock() | ssl_sock()
  @type ssl_sock :: {:ssl, :ssl.sslsocket()}
  @type tcp_sock :: {:gen_tcp, :gen_tcp.socket()}
  @type workers :: %{manager: pid, pool: pid}
  @type secrets :: {:password | :auth_query, fun()}
<<<<<<< HEAD
  @type mode :: :transaction | :session
  @type id :: {{:single | :cluster, String.t()}, String.t(), mode}
=======
  @type mode :: :transaction | :session | :native
  @type id :: {String.t(), String.t(), mode}
>>>>>>> 9d65537d
  @type subscribe_opts :: %{workers: workers, ps: list, idle_timeout: integer}

  @registry Supavisor.Registry.Tenants

  @spec start(id, secrets, String.t() | nil) :: {:ok, pid} | {:error, any}
  def start(id, secrets, db_name) do
    case get_global_sup(id) do
      nil ->
        start_local_pool(id, secrets, db_name)

      pid ->
        {:ok, pid}
    end
  end

  @spec stop(id) :: :ok | {:error, :tenant_not_found}
  def stop(id) do
    case get_global_sup(id) do
      nil -> {:error, :tenant_not_found}
      pid -> Supervisor.stop(pid)
    end
  end

  @spec get_local_workers(id) :: {:ok, workers} | {:error, :worker_not_found}
  def get_local_workers(id) do
    workers = %{
      manager: get_local_manager(id),
      pool: get_local_pool(id)
    }

    if Map.values(workers) |> Enum.member?(nil) do
      Logger.error("Could not get workers for tenant #{inspect(id)}")
      {:error, :worker_not_found}
    else
      {:ok, workers}
    end
  end

  @spec subscribe_local(pid, id) :: {:ok, subscribe_opts} | {:error, any()}
  def(subscribe_local(pid, id)) do
    with {:ok, workers} <- get_local_workers(id),
         {:ok, ps, idle_timeout} <- Manager.subscribe(workers.manager, pid) do
      {:ok, %{workers: workers, ps: ps, idle_timeout: idle_timeout}}
    else
      error ->
        error
    end
  end

  @spec subscribe(pid, id, pid) :: {:ok, subscribe_opts} | {:error, any()}
  def subscribe(sup, id, pid \\ self()) do
    dest_node = node(sup)

    if node() == dest_node do
      subscribe_local(pid, id)
    else
      try do
        # TODO: tests for different cases
        :erpc.call(dest_node, __MODULE__, :subscribe_local, [pid, id], 15_000)
        |> case do
          {:EXIT, _} = badrpc -> {:error, {:badrpc, badrpc}}
          result -> result
        end
      catch
        kind, reason -> {:error, {:badrpc, {kind, reason}}}
      end
    end
  end

  @spec get_global_sup(id) :: pid | nil
  def get_global_sup(id) do
    case :syn.whereis_name({:tenants, id}) do
      :undefined -> nil
      pid -> pid
    end
  end

  @doc """
  During netsplits, or due to certain internal conflicts, :syn may store inconsistent data across the cluster.
  This function terminates all connection trees related to a specific tenant.
  """
  @spec dirty_terminate(String.t(), pos_integer()) :: map()
  def dirty_terminate(tenant, timeout \\ 15_000) do
    Registry.lookup(Supavisor.Registry.TenantSups, tenant)
    |> Enum.reduce(%{}, fn {pid, %{user: user, mode: _mode}}, acc ->
      stop =
        try do
          Supervisor.stop(pid, :shutdown, timeout)
        catch
          error, reason -> {:error, {error, reason}}
        end

      resp = %{
        stop: stop,
        cache: del_all_cache(tenant, user)
      }

      Map.put(acc, user, resp)
    end)
  end

  def terminate_global(tenant) do
    [node() | Node.list()]
    |> :erpc.multicall(Supavisor, :dirty_terminate, [tenant], 60_000)
  end

  @spec del_all_cache(String.t(), String.t()) :: map()
  def del_all_cache(tenant, user) do
    %{
      secrets: Cachex.del(Supavisor.Cache, {:secrets, tenant, user}),
      metrics: Cachex.del(Supavisor.Cache, {:metrics, tenant})
    }
  end

  @spec get_local_pool(id) :: map | pid | nil
  def get_local_pool(id) do
    match = {{:pool, :_, :_, id}, :"$2", :"$3"}
    body = [{{:"$2", :"$3"}}]

    case Registry.select(@registry, [{match, [], body}]) do
      [{pool, _}] ->
        pool

      [_ | _] = pools ->
        # transform [{pid1, :read}, {pid2, :read}, {pid3, :write}]
        # to %{read: [pid1, pid2], write: [pid3]}
        Enum.group_by(pools, &elem(&1, 1), &elem(&1, 0))

      _ ->
        nil
    end
  end

  @spec get_local_manager(id) :: pid | nil
  def get_local_manager(id) do
    case Registry.lookup(@registry, {:manager, id}) do
      [{pid, _}] -> pid
      _ -> nil
    end
  end

  @spec id({:single | :cluster, String.t()}, String.t(), mode, mode) :: id
  def id(tenant, user, port_mode, user_mode) do
    # temporary hack
    mode =
      if port_mode == :transaction do
        user_mode
      else
        port_mode
      end

    {tenant, user, mode}
  end

  ## Internal functions

<<<<<<< HEAD
  @spec start_local_pool(id, secrets) :: {:ok, pid} | {:error, any}
  defp start_local_pool({{type, tenant}, _user, _mode} = id, secrets) do
    Logger.warn("Starting pool(s) for #{inspect(id)}")

    user = elem(secrets, 1).().alias

    case type do
      :single -> T.get_pool_config(tenant, user)
      :cluster -> T.get_cluster_config(tenant, user)
    end
    |> case do
      [_ | _] = replicas ->
        opts =
          Enum.map(replicas, fn replica ->
            case replica do
              %T.ClusterTenants{tenant: tenant, type: type} ->
                Map.put(tenant, :replica_type, type)

              %T.Tenant{} = tenant ->
                Map.put(tenant, :replica_type, :write)
            end
            |> supervisor_args(id, secrets)
          end)
=======
  @spec start_local_pool(id, secrets, String.t() | nil) :: {:ok, pid} | {:error, any}
  defp start_local_pool({tenant, user, mode} = id, {method, secrets}, db_name) do
    Logger.debug("Starting pool for #{inspect(id)}")

    case Tenants.get_pool_config(tenant, secrets.().alias) do
      %Tenant{} = tenant_record ->
        %{
          db_host: db_host,
          db_port: db_port,
          db_database: db_database,
          default_parameter_status: ps,
          ip_version: ip_ver,
          default_pool_size: def_pool_size,
          default_max_clients: def_max_clients,
          client_idle_timeout: client_idle_timeout,
          default_pool_strategy: default_pool_strategy,
          users: [
            %{
              db_user: db_user,
              db_password: db_pass,
              pool_size: pool_size,
              # mode_type: mode_type,
              max_clients: max_clients
            }
          ]
        } = tenant_record

        {pool_size, max_clients} =
          if method == :auth_query do
            {def_pool_size, def_max_clients}
          else
            {pool_size, max_clients}
          end

        auth = %{
          host: String.to_charlist(db_host),
          port: db_port,
          user: db_user,
          database: if(db_name != nil, do: db_name, else: db_database),
          password: fn -> db_pass end,
          application_name: "Supavisor",
          ip_version: H.ip_version(ip_ver, db_host),
          upstream_ssl: tenant_record.upstream_ssl,
          upstream_verify: tenant_record.upstream_verify,
          upstream_tls_ca: H.upstream_cert(tenant_record.upstream_tls_ca),
          require_user: tenant_record.require_user,
          method: method,
          secrets: secrets
        }

        args = %{
          id: id,
          tenant: tenant,
          user: user,
          auth: auth,
          pool_size: pool_size,
          mode: mode,
          default_parameter_status: ps,
          max_clients: max_clients,
          client_idle_timeout: client_idle_timeout,
          default_pool_strategy: default_pool_strategy
        }
>>>>>>> 9d65537d

        DynamicSupervisor.start_child(
          {:via, PartitionSupervisor, {Supavisor.DynamicSupervisor, id}},
          {Supavisor.TenantSupervisor, %{id: id, replicas: opts}}
        )
        |> case do
          {:error, {:already_started, pid}} -> {:ok, pid}
          resp -> resp
        end

      error ->
        Logger.error("Can't find tenant with external_id #{inspect(id)} #{inspect(error)}")

        {:error, :tenant_not_found}
    end
  end

<<<<<<< HEAD
  defp supervisor_args(tenant_record, {tenant, user, mode} = id, {method, secrets}) do
    %{
      db_host: db_host,
      db_port: db_port,
      db_database: db_database,
      default_parameter_status: ps,
      ip_version: ip_ver,
      default_pool_size: def_pool_size,
      default_max_clients: def_max_clients,
      client_idle_timeout: client_idle_timeout,
      replica_type: replica_type,
      users: [
        %{
          db_user: db_user,
          db_password: db_pass,
          pool_size: pool_size,
          max_clients: max_clients
        }
      ]
    } = tenant_record

    {pool_size, max_clients} =
      if method == :auth_query do
        {def_pool_size, def_max_clients}
      else
        {pool_size, max_clients}
      end

    auth = %{
      host: String.to_charlist(db_host),
      port: db_port,
      user: db_user,
      database: db_database,
      password: fn -> db_pass end,
      application_name: "supavisor",
      ip_version: H.ip_version(ip_ver, db_host),
      upstream_ssl: tenant_record.upstream_ssl,
      upstream_verify: tenant_record.upstream_verify,
      upstream_tls_ca: H.upstream_cert(tenant_record.upstream_tls_ca),
      require_user: tenant_record.require_user,
      secrets: secrets
    }

    %{
      id: id,
      tenant: tenant,
      replica_type: replica_type,
      user: user,
      auth: auth,
      pool_size: pool_size,
      mode: mode,
      default_parameter_status: ps,
      max_clients: max_clients,
      client_idle_timeout: client_idle_timeout
    }
  end

  @spec set_parameter_status(id, [{binary, binary}]) :: :ok | {:error, :not_found}
=======
  @spec set_parameter_status(id, [{binary, binary}]) ::
          :ok | {:error, :not_found}
>>>>>>> 9d65537d
  def set_parameter_status(id, ps) do
    case get_local_manager(id) do
      nil -> {:error, :not_found}
      pid -> Manager.set_parameter_status(pid, ps)
    end
  end
end<|MERGE_RESOLUTION|>--- conflicted
+++ resolved
@@ -10,13 +10,8 @@
   @type tcp_sock :: {:gen_tcp, :gen_tcp.socket()}
   @type workers :: %{manager: pid, pool: pid}
   @type secrets :: {:password | :auth_query, fun()}
-<<<<<<< HEAD
-  @type mode :: :transaction | :session
+  @type mode :: :transaction | :session | :native
   @type id :: {{:single | :cluster, String.t()}, String.t(), mode}
-=======
-  @type mode :: :transaction | :session | :native
-  @type id :: {String.t(), String.t(), mode}
->>>>>>> 9d65537d
   @type subscribe_opts :: %{workers: workers, ps: list, idle_timeout: integer}
 
   @registry Supavisor.Registry.Tenants
@@ -173,10 +168,9 @@
 
   ## Internal functions
 
-<<<<<<< HEAD
-  @spec start_local_pool(id, secrets) :: {:ok, pid} | {:error, any}
-  defp start_local_pool({{type, tenant}, _user, _mode} = id, secrets) do
-    Logger.warn("Starting pool(s) for #{inspect(id)}")
+  @spec start_local_pool(id, secrets, String.t() | nil) :: {:ok, pid} | {:error, any}
+  defp start_local_pool({{type, tenant}, _user, _mode} = id, secrets, db_name) do
+    Logger.debug("Starting pool(s) for #{inspect(id)}")
 
     user = elem(secrets, 1).().alias
 
@@ -195,72 +189,8 @@
               %T.Tenant{} = tenant ->
                 Map.put(tenant, :replica_type, :write)
             end
-            |> supervisor_args(id, secrets)
+            |> supervisor_args(id, secrets, db_name)
           end)
-=======
-  @spec start_local_pool(id, secrets, String.t() | nil) :: {:ok, pid} | {:error, any}
-  defp start_local_pool({tenant, user, mode} = id, {method, secrets}, db_name) do
-    Logger.debug("Starting pool for #{inspect(id)}")
-
-    case Tenants.get_pool_config(tenant, secrets.().alias) do
-      %Tenant{} = tenant_record ->
-        %{
-          db_host: db_host,
-          db_port: db_port,
-          db_database: db_database,
-          default_parameter_status: ps,
-          ip_version: ip_ver,
-          default_pool_size: def_pool_size,
-          default_max_clients: def_max_clients,
-          client_idle_timeout: client_idle_timeout,
-          default_pool_strategy: default_pool_strategy,
-          users: [
-            %{
-              db_user: db_user,
-              db_password: db_pass,
-              pool_size: pool_size,
-              # mode_type: mode_type,
-              max_clients: max_clients
-            }
-          ]
-        } = tenant_record
-
-        {pool_size, max_clients} =
-          if method == :auth_query do
-            {def_pool_size, def_max_clients}
-          else
-            {pool_size, max_clients}
-          end
-
-        auth = %{
-          host: String.to_charlist(db_host),
-          port: db_port,
-          user: db_user,
-          database: if(db_name != nil, do: db_name, else: db_database),
-          password: fn -> db_pass end,
-          application_name: "Supavisor",
-          ip_version: H.ip_version(ip_ver, db_host),
-          upstream_ssl: tenant_record.upstream_ssl,
-          upstream_verify: tenant_record.upstream_verify,
-          upstream_tls_ca: H.upstream_cert(tenant_record.upstream_tls_ca),
-          require_user: tenant_record.require_user,
-          method: method,
-          secrets: secrets
-        }
-
-        args = %{
-          id: id,
-          tenant: tenant,
-          user: user,
-          auth: auth,
-          pool_size: pool_size,
-          mode: mode,
-          default_parameter_status: ps,
-          max_clients: max_clients,
-          client_idle_timeout: client_idle_timeout,
-          default_pool_strategy: default_pool_strategy
-        }
->>>>>>> 9d65537d
 
         DynamicSupervisor.start_child(
           {:via, PartitionSupervisor, {Supavisor.DynamicSupervisor, id}},
@@ -278,8 +208,7 @@
     end
   end
 
-<<<<<<< HEAD
-  defp supervisor_args(tenant_record, {tenant, user, mode} = id, {method, secrets}) do
+  defp supervisor_args(tenant_record, {tenant, user, mode} = id, {method, secrets}, db_name) do
     %{
       db_host: db_host,
       db_port: db_port,
@@ -290,11 +219,13 @@
       default_max_clients: def_max_clients,
       client_idle_timeout: client_idle_timeout,
       replica_type: replica_type,
+      default_pool_strategy: default_pool_strategy,
       users: [
         %{
           db_user: db_user,
           db_password: db_pass,
           pool_size: pool_size,
+          # mode_type: mode_type,
           max_clients: max_clients
         }
       ]
@@ -311,14 +242,15 @@
       host: String.to_charlist(db_host),
       port: db_port,
       user: db_user,
-      database: db_database,
+      database: if(db_name != nil, do: db_name, else: db_database),
       password: fn -> db_pass end,
-      application_name: "supavisor",
+      application_name: "Supavisor",
       ip_version: H.ip_version(ip_ver, db_host),
       upstream_ssl: tenant_record.upstream_ssl,
       upstream_verify: tenant_record.upstream_verify,
       upstream_tls_ca: H.upstream_cert(tenant_record.upstream_tls_ca),
       require_user: tenant_record.require_user,
+      method: method,
       secrets: secrets
     }
 
@@ -332,15 +264,13 @@
       mode: mode,
       default_parameter_status: ps,
       max_clients: max_clients,
-      client_idle_timeout: client_idle_timeout
-    }
-  end
-
-  @spec set_parameter_status(id, [{binary, binary}]) :: :ok | {:error, :not_found}
-=======
+      client_idle_timeout: client_idle_timeout,
+      default_pool_strategy: default_pool_strategy
+    }
+  end
+
   @spec set_parameter_status(id, [{binary, binary}]) ::
           :ok | {:error, :not_found}
->>>>>>> 9d65537d
   def set_parameter_status(id, ps) do
     case get_local_manager(id) do
       nil -> {:error, :not_found}
