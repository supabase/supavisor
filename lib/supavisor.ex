defmodule Supavisor do
  @moduledoc false
  require Logger
  alias Supavisor.Helpers, as: H
  alias Supavisor.Tenants, as: T
  alias Supavisor.Manager

  @type sock :: tcp_sock() | ssl_sock()
  @type ssl_sock :: {:ssl, :ssl.sslsocket()}
  @type tcp_sock :: {:gen_tcp, :gen_tcp.socket()}
  @type workers :: %{manager: pid, pool: pid}
  @type secrets :: {:password | :auth_query, fun()}
  @type mode :: :transaction | :session
<<<<<<< HEAD
  @type id :: {{:single | :cluster, String.t()}, String.t(), mode}
=======
  @type id :: {String.t(), String.t(), mode}
  @type subscribe_opts :: %{workers: workers, ps: list, idle_timeout: integer}
>>>>>>> 29e5f8b1

  @registry Supavisor.Registry.Tenants

  @spec start(id, secrets) :: {:ok, pid} | {:error, any}
  def start(id, secrets) do
    case get_global_sup(id) do
      nil ->
        start_local_pool(id, secrets)

      pid ->
        {:ok, pid}
    end
  end

  @spec stop(id) :: :ok | {:error, :tenant_not_found}
  def stop(id) do
    case get_global_sup(id) do
      nil -> {:error, :tenant_not_found}
      pid -> Supervisor.stop(pid)
    end
  end

  @spec get_local_workers(id) :: {:ok, workers} | {:error, :worker_not_found}
  def get_local_workers(id) do
    workers = %{
      manager: get_local_manager(id),
      pool: get_local_pool(id)
    }

    if Map.values(workers) |> Enum.member?(nil) do
      Logger.error("Could not get workers for tenant #{inspect(id)}")
      {:error, :worker_not_found}
    else
      {:ok, workers}
    end
  end

  @spec subscribe_local(pid, id) :: {:ok, subscribe_opts} | {:error, any()}
  def(subscribe_local(pid, id)) do
    with {:ok, workers} <- get_local_workers(id),
         {:ok, ps, idle_timeout} <- Manager.subscribe(workers.manager, pid) do
      {:ok, %{workers: workers, ps: ps, idle_timeout: idle_timeout}}
    else
      error ->
        error
    end
  end

  @spec subscribe(pid, id, pid) :: {:ok, subscribe_opts} | {:error, any()}
  def subscribe(sup, id, pid \\ self()) do
    dest_node = node(sup)

    if node() == dest_node do
      subscribe_local(pid, id)
    else
      try do
        # TODO: tests for different cases
        :erpc.call(dest_node, __MODULE__, :subscribe_local, [pid, id], 15_000)
        |> case do
          {:EXIT, _} = badrpc -> {:error, {:badrpc, badrpc}}
          result -> result
        end
      catch
        kind, reason -> {:error, {:badrpc, {kind, reason}}}
      end
    end
  end

  @spec get_global_sup(id) :: pid | nil
  def get_global_sup(id) do
    case :syn.whereis_name({:tenants, id}) do
      :undefined -> nil
      pid -> pid
    end
  end

  @doc """
  During netsplits, or due to certain internal conflicts, :syn may store inconsistent data across the cluster.
  This function terminates all connection trees related to a specific tenant.
  """
  @spec dirty_terminate(String.t(), pos_integer()) :: map()
  def dirty_terminate(tenant, timeout \\ 15_000) do
    Registry.lookup(Supavisor.Registry.TenantSups, tenant)
    |> Enum.reduce(%{}, fn {pid, %{user: user, mode: _mode}}, acc ->
      stop =
        try do
          Supervisor.stop(pid, :shutdown, timeout)
        catch
          error, reason -> {:error, {error, reason}}
        end

      resp = %{
        stop: stop,
        cache: del_all_cache(tenant, user)
      }

      Map.put(acc, user, resp)
    end)
  end

  def terminate_global(tenant) do
    [node() | Node.list()]
    |> :erpc.multicall(Supavisor, :dirty_terminate, [tenant], 60_000)
  end

  @spec del_all_cache(String.t(), String.t()) :: map()
  def del_all_cache(tenant, user) do
    %{
      secrets: Cachex.del(Supavisor.Cache, {:secrets, tenant, user}),
      metrics: Cachex.del(Supavisor.Cache, {:metrics, tenant})
    }
  end

  @spec get_local_pool(id) :: map | pid | nil
  def get_local_pool(id) do
    match = {{:pool, :_, :_, id}, :"$2", :"$3"}
    body = [{{:"$2", :"$3"}}]

    case Registry.select(@registry, [{match, [], body}]) do
      [{pool, _}] ->
        pool

      [_ | _] = pools ->
        Enum.reduce(pools, %{write: [], read: []}, fn {pid, type}, acc ->
          update_in(acc[type], &[pid | &1])
        end)

      _ ->
        nil
    end
  end

  @spec get_local_manager(id) :: pid | nil
  def get_local_manager(id) do
    case Registry.lookup(@registry, {:manager, id}) do
      [{pid, _}] -> pid
      _ -> nil
    end
  end

  @spec id({:single | :cluster, String.t()}, String.t(), mode, mode) :: id
  def id(tenant, user, port_mode, user_mode) do
    # temporary hack
    mode =
      if port_mode == :transaction do
        user_mode
      else
        port_mode
      end

    {tenant, user, mode}
  end

  ## Internal functions

  @spec start_local_pool(id, secrets) :: {:ok, pid} | {:error, any}
  defp start_local_pool({{type, tenant}, _user, _mode} = id, secrets) do
    Logger.warn("Starting pool(s) for #{inspect(id)}")

<<<<<<< HEAD
    user = elem(secrets, 1).().alias

    case type do
      :single -> T.get_pool_config(tenant, user)
      :cluster -> T.get_cluster_config(tenant, user)
    end
    |> case do
      [_ | _] = replicas ->
        opts =
          Enum.map(replicas, fn replica ->
            # cluster config has "type" field, pool config doesn't
            if Map.has_key?(replica, :type) do
              replica.tenant
            else
              replica
            end
            |> Map.merge(%{replica_type: Map.get(replica, :type, :write)})
            |> supervisor_args(id, secrets)
          end)
=======
    case Tenants.get_pool_config(tenant, secrets.().alias) do
      %Tenant{} = tenant_record ->
        %{
          db_host: db_host,
          db_port: db_port,
          db_database: db_database,
          default_parameter_status: ps,
          ip_version: ip_ver,
          default_pool_size: def_pool_size,
          default_max_clients: def_max_clients,
          client_idle_timeout: client_idle_timeout,
          users: [
            %{
              db_user: db_user,
              db_password: db_pass,
              pool_size: pool_size,
              # mode_type: mode_type,
              max_clients: max_clients
            }
          ]
        } = tenant_record

        {pool_size, max_clients} =
          if method == :auth_query do
            {def_pool_size, def_max_clients}
          else
            {pool_size, max_clients}
          end

        auth = %{
          host: String.to_charlist(db_host),
          port: db_port,
          user: db_user,
          database: db_database,
          password: fn -> db_pass end,
          application_name: "supavisor",
          ip_version: H.ip_version(ip_ver, db_host),
          upstream_ssl: tenant_record.upstream_ssl,
          upstream_verify: tenant_record.upstream_verify,
          upstream_tls_ca: H.upstream_cert(tenant_record.upstream_tls_ca),
          require_user: tenant_record.require_user,
          secrets: secrets
        }

        args = %{
          id: id,
          tenant: tenant,
          user: user,
          auth: auth,
          pool_size: pool_size,
          mode: mode,
          default_parameter_status: ps,
          max_clients: max_clients,
          client_idle_timeout: client_idle_timeout
        }
>>>>>>> 29e5f8b1

        DynamicSupervisor.start_child(
          {:via, PartitionSupervisor, {Supavisor.DynamicSupervisor, id}},
          {Supavisor.TenantSupervisor, %{id: id, replicas: opts}}
        )
        |> case do
          {:error, {:already_started, pid}} -> {:ok, pid}
          resp -> resp
        end

      error ->
        Logger.error("Can't find tenant with external_id #{inspect(id)} #{inspect(error)}")

        {:error, :tenant_not_found}
    end
  end

  defp supervisor_args(tenant_record, {tenant, user, mode} = id, {method, secrets}) do
    %{
      db_host: db_host,
      db_port: db_port,
      db_database: db_database,
      default_parameter_status: ps,
      ip_version: ip_ver,
      default_pool_size: def_pool_size,
      default_max_clients: def_max_clients,
      replica_type: replica_type,
      users: [
        %{
          db_user: db_user,
          db_password: db_pass,
          pool_size: pool_size,
          max_clients: max_clients
        }
      ]
    } = tenant_record

    {pool_size, max_clients} =
      if method == :auth_query do
        {def_pool_size, def_max_clients}
      else
        {pool_size, max_clients}
      end

    auth = %{
      host: String.to_charlist(db_host),
      port: db_port,
      user: db_user,
      database: db_database,
      password: fn -> db_pass end,
      application_name: "supavisor",
      ip_version: H.ip_version(ip_ver, db_host),
      upstream_ssl: tenant_record.upstream_ssl,
      upstream_verify: tenant_record.upstream_verify,
      upstream_tls_ca: H.upstream_cert(tenant_record.upstream_tls_ca),
      require_user: tenant_record.require_user,
      secrets: secrets
    }

    %{
      id: id,
      tenant: tenant,
      replica_type: replica_type,
      user: user,
      auth: auth,
      pool_size: pool_size,
      mode: mode,
      default_parameter_status: ps,
      max_clients: max_clients
    }
  end

  @spec set_parameter_status(id, [{binary, binary}]) :: :ok | {:error, :not_found}
  def set_parameter_status(id, ps) do
    case get_local_manager(id) do
      nil -> {:error, :not_found}
      pid -> Manager.set_parameter_status(pid, ps)
    end
  end
end<|MERGE_RESOLUTION|>--- conflicted
+++ resolved
@@ -11,12 +11,8 @@
   @type workers :: %{manager: pid, pool: pid}
   @type secrets :: {:password | :auth_query, fun()}
   @type mode :: :transaction | :session
-<<<<<<< HEAD
   @type id :: {{:single | :cluster, String.t()}, String.t(), mode}
-=======
-  @type id :: {String.t(), String.t(), mode}
   @type subscribe_opts :: %{workers: workers, ps: list, idle_timeout: integer}
->>>>>>> 29e5f8b1
 
   @registry Supavisor.Registry.Tenants
 
@@ -176,7 +172,6 @@
   defp start_local_pool({{type, tenant}, _user, _mode} = id, secrets) do
     Logger.warn("Starting pool(s) for #{inspect(id)}")
 
-<<<<<<< HEAD
     user = elem(secrets, 1).().alias
 
     case type do
@@ -196,63 +191,6 @@
             |> Map.merge(%{replica_type: Map.get(replica, :type, :write)})
             |> supervisor_args(id, secrets)
           end)
-=======
-    case Tenants.get_pool_config(tenant, secrets.().alias) do
-      %Tenant{} = tenant_record ->
-        %{
-          db_host: db_host,
-          db_port: db_port,
-          db_database: db_database,
-          default_parameter_status: ps,
-          ip_version: ip_ver,
-          default_pool_size: def_pool_size,
-          default_max_clients: def_max_clients,
-          client_idle_timeout: client_idle_timeout,
-          users: [
-            %{
-              db_user: db_user,
-              db_password: db_pass,
-              pool_size: pool_size,
-              # mode_type: mode_type,
-              max_clients: max_clients
-            }
-          ]
-        } = tenant_record
-
-        {pool_size, max_clients} =
-          if method == :auth_query do
-            {def_pool_size, def_max_clients}
-          else
-            {pool_size, max_clients}
-          end
-
-        auth = %{
-          host: String.to_charlist(db_host),
-          port: db_port,
-          user: db_user,
-          database: db_database,
-          password: fn -> db_pass end,
-          application_name: "supavisor",
-          ip_version: H.ip_version(ip_ver, db_host),
-          upstream_ssl: tenant_record.upstream_ssl,
-          upstream_verify: tenant_record.upstream_verify,
-          upstream_tls_ca: H.upstream_cert(tenant_record.upstream_tls_ca),
-          require_user: tenant_record.require_user,
-          secrets: secrets
-        }
-
-        args = %{
-          id: id,
-          tenant: tenant,
-          user: user,
-          auth: auth,
-          pool_size: pool_size,
-          mode: mode,
-          default_parameter_status: ps,
-          max_clients: max_clients,
-          client_idle_timeout: client_idle_timeout
-        }
->>>>>>> 29e5f8b1
 
         DynamicSupervisor.start_child(
           {:via, PartitionSupervisor, {Supavisor.DynamicSupervisor, id}},
@@ -279,6 +217,7 @@
       ip_version: ip_ver,
       default_pool_size: def_pool_size,
       default_max_clients: def_max_clients,
+      client_idle_timeout: client_idle_timeout,
       replica_type: replica_type,
       users: [
         %{
@@ -321,7 +260,8 @@
       pool_size: pool_size,
       mode: mode,
       default_parameter_status: ps,
-      max_clients: max_clients
+      max_clients: max_clients,
+      client_idle_timeout: client_idle_timeout
     }
   end
 
