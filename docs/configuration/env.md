# Supavisor Environment Variables

This document provides a categorized list of all environment variables used in Supavisor, including connection pool settings, clustering, Phoenix API server, and logging configuration.

## Table of Contents

1. [Core Configuration](#1-core-configuration)
2. [Management API Configuration](#2-management-api-configuration)
   - [Phoenix HTTP Server](#phoenix-http-server)
   - [Security](#security)
   - [Metrics](#metrics)
   - [Logging](#logging)
3. [Metadata Database Configuration](#3-metadata-database-configuration)
4. [Node and Clustering Configuration](#4-node-and-clustering-configuration)
5. [Fly.io Deployment Configuration](#5-flyio-deployment-configuration)
6. [Release Configuration](#6-release-configuration)
7. [Testing Configuration](#7-testing-configuration)

---

## 1. Core Configuration

<<<<<<< HEAD
| Variable                      | Description                                                  | Default Value | Required |
| ----------------------------- | ------------------------------------------------------------ | ------------- | -------- |
| `PROXY_PORT_TRANSACTION`      | Transaction pool port                                        | `6543`        | No       |
| `PROXY_PORT_SESSION`          | Session pool port                                            | `5432`        | No       |
| `PROXY_PORT`                  | Internal proxy port                                          | `5412`        | No       |
| `RECONNECT_ON_DB_CLOSE`       | Enable reconnection on close                                 | `false`       | No       |
| `RECONNECT_RETRIES`           | Number of reconnection attempts                              | `5`           | No       |
| `SUBSCRIBE_RETRIES`           | Number of subscription retries                               | `20`          | No       |
| `SWITCH_ACTIVE_COUNT`         | Switch active connection count                               | `100`         | No       |
| `GLOBAL_UPSTREAM_CA_PATH`     | Upstream CA certificate path                                 | -             | No       |
| `GLOBAL_DOWNSTREAM_CERT_PATH` | Downstream certificate path                                  | -             | No       |
| `GLOBAL_DOWNSTREAM_KEY_PATH`  | Downstream private key path                                  | -             | No       |
| `LOCAL_SERVER_SHARDS`         | Number of local server shards per mode (session/transaction) | `4`           | No       |
=======
| Variable                      | Description                                      | Default Value | Required |
| ----------------------------- | ------------------------------------------------ | ------------- | -------- |
| `PROXY_PORT_TRANSACTION`      | Transaction pool port                            | `6543`        | No       |
| `PROXY_PORT_SESSION`          | Session pool port                                | `5432`        | No       |
| `PROXY_PORT`                  | Internal proxy port                              | `5412`        | No       |
| `RECONNECT_ON_DB_CLOSE`       | Enable reconnection on close                     | `false`       | No       |
| `RECONNECT_RETRIES`           | Number of reconnection attempts. -1 for infinity | `5`           | No       |
| `SUBSCRIBE_RETRIES`           | Number of subscription retries                   | `20`          | No       |
| `SWITCH_ACTIVE_COUNT`         | Switch active connection count                   | `100`         | No       |
| `GLOBAL_UPSTREAM_CA_PATH`     | Upstream CA certificate path                     | -             | No       |
| `GLOBAL_DOWNSTREAM_CERT_PATH` | Downstream certificate path                      | -             | No       |
| `GLOBAL_DOWNSTREAM_KEY_PATH`  | Downstream private key path                      | -             | No       |
| `LOCAL_PROXY_MULTIPLIER`      | Local proxy multiplier value                     | `20`          | No       |
>>>>>>> 7991bb28

---

## 2. Management API Configuration

### Phoenix HTTP Server

| Variable          | Description                  | Default Value | Required      |
| ----------------- | ---------------------------- | ------------- | ------------- |
| `PORT`            | Server port                  | `4000`        | No            |
| `MAX_CONNECTIONS` | Maximum connections allowed  | `1000`        | No            |
| `NUM_ACCEPTORS`   | Number of acceptor processes | `100`         | No            |
| `ADDR_TYPE`       | Socket address type          | `inet`        | No            |
| `SECRET_KEY_BASE` | Phoenix endpoint secret key  | -             | Yes (in prod) |

### Security

| Variable                  | Description                                    | Default Value | Required             |
| ------------------------- | ---------------------------------------------- | ------------- | -------------------- |
| `JWT_CLAIM_VALIDATORS`    | JWT claim validators configuration             | `{}`          | No                   |
| `API_JWT_SECRET`          | Secret for API JWT authentication              | -             | No                   |
| `METRICS_JWT_SECRET`      | Secret for metrics JWT authentication          | -             | No                   |
| `API_TOKEN_BLOCKLIST`     | Comma-separated list of blocked API tokens     | -             | No                   |
| `METRICS_TOKEN_BLOCKLIST` | Comma-separated list of blocked metrics tokens | -             | No                   |
| `VAULT_ENC_KEY`           | Encryption key for Vault                       | -             | Yes (if using Vault) |

### Metrics

| Variable           | Description                             | Default Value | Required |
| ------------------ | --------------------------------------- | ------------- | -------- |
| `METRICS_DISABLED` | Disable metrics collection              | `false`       | No       |
| `PROM_POLL_RATE`   | Prometheus polling rate in milliseconds | `15000`       | No       |

### Logging

| Variable                         | Description             | Default Value | Required                |
| -------------------------------- | ----------------------- | ------------- | ----------------------- |
| `SUPAVISOR_LOG_FILE_PATH`        | Path to log file        | -             | No                      |
| `SUPAVISOR_LOG_FORMAT`           | Log format (json/text)  | `text`        | No                      |
| `SUPAVISOR_ACCESS_LOG_FILE_PATH` | Path to access log file | -             | No                      |
| `LOGS_ENGINE`                    | Logging engine to use   | -             | No                      |
| `LOGFLARE_API_KEY`               | Logflare API key        | -             | Yes (if using Logflare) |
| `LOGFLARE_SOURCE_ID`             | Logflare source ID      | -             | Yes (if using Logflare) |

---

## 3. Metadata Database Configuration

| Variable                  | Description                           | Default Value                                      | Required |
| ------------------------- | ------------------------------------- | -------------------------------------------------- | -------- |
| `DATABASE_URL`            | Connection URL                        | `ecto://postgres:postgres@localhost:6432/postgres` | No       |
| `DB_POOL_SIZE`            | Connection pool size                  | `25`                                               | No       |
| `SUPAVISOR_DB_IP_VERSION` | IP version for connection (ipv4/ipv6) | `ipv4`                                             | No       |

---

## 4. Node and Clustering Configuration

| Variable            | Description                                                                 | Default Value | Required |
| ------------------- | --------------------------------------------------------------------------- | ------------- | -------- |
| `NODE_NAME`         | Base name for the node                                                      | `supavisor`   | No       |
| `NODE_IP`           | Node host IP address                                                        | `127.0.0.1`   | No       |
| `AVAILABILITY_ZONE` | Current availability zone                                                   | -             | No       |
| `REGION`            | Current region (falls back to `FLY_REGION` if not set)                      | -             | No       |
| `DNS_POLL`          | DNS polling configuration for clustering                                    | -             | No       |
| `CLUSTER_NODES`     | Comma-separated list of cluster nodes                                       | -             | No       |
| `CLUSTER_POSTGRES`  | Enable PostgreSQL-based clustering (uses `DATABASE_URL` for node discovery) | -             | No       |
| `CLUSTER_ID`        | Cluster identifier                                                          | -             | No       |
| `LOCATION_ID`       | Location identifier                                                         | -             | No       |
| `LOCATION_KEY`      | Location key (falls back to region if not set)                              | -             | No       |
| `INSTANCE_ID`       | Instance identifier                                                         | -             | No       |

---

## 5. Fly.io Deployment Configuration

| Variable       | Description      | Default Value | Required |
| -------------- | ---------------- | ------------- | -------- |
| `FLY_APP_NAME` | Application name | -             | No       |
| `FLY_REGION`   | Region           | -             | No       |
| `FLY_ALLOC_ID` | Allocation ID    | -             | No       |

## 6. Release Configuration

| Variable                    | Description                                         | Default Value | Required |
| --------------------------- | --------------------------------------------------- | ------------- | -------- |
| `INCLUDE_ERTS`              | Whether to include ERTS in the release              | `true`        | No       |
| `RELEASE_COOKIE`            | Release cookie for distributed Erlang               | Random value  | No       |
| `UPGRADE_FROM`              | Version to upgrade from during hot upgrades         | -             | No       |
| `DEBUG_LOAD_RUNTIME_CONFIG` | Load runtime config from config/runtime.exs if true | -             | No       |
| `RELEASE_ROOT`              | Root directory of the release                       | -             | No       |

## 7. Testing Configuration

| Variable    | Description                  | Default Value | Required |
| ----------- | ---------------------------- | ------------- | -------- |
| `TEST_LOGS` | Controls test logging output | `all`         | No       |<|MERGE_RESOLUTION|>--- conflicted
+++ resolved
@@ -20,35 +20,19 @@
 
 ## 1. Core Configuration
 
-<<<<<<< HEAD
 | Variable                      | Description                                                  | Default Value | Required |
 | ----------------------------- | ------------------------------------------------------------ | ------------- | -------- |
 | `PROXY_PORT_TRANSACTION`      | Transaction pool port                                        | `6543`        | No       |
 | `PROXY_PORT_SESSION`          | Session pool port                                            | `5432`        | No       |
 | `PROXY_PORT`                  | Internal proxy port                                          | `5412`        | No       |
 | `RECONNECT_ON_DB_CLOSE`       | Enable reconnection on close                                 | `false`       | No       |
-| `RECONNECT_RETRIES`           | Number of reconnection attempts                              | `5`           | No       |
+| `RECONNECT_RETRIES`           | Number of reconnection attempts. -1 for infinity             | `5`           | No       |
 | `SUBSCRIBE_RETRIES`           | Number of subscription retries                               | `20`          | No       |
 | `SWITCH_ACTIVE_COUNT`         | Switch active connection count                               | `100`         | No       |
 | `GLOBAL_UPSTREAM_CA_PATH`     | Upstream CA certificate path                                 | -             | No       |
 | `GLOBAL_DOWNSTREAM_CERT_PATH` | Downstream certificate path                                  | -             | No       |
 | `GLOBAL_DOWNSTREAM_KEY_PATH`  | Downstream private key path                                  | -             | No       |
 | `LOCAL_SERVER_SHARDS`         | Number of local server shards per mode (session/transaction) | `4`           | No       |
-=======
-| Variable                      | Description                                      | Default Value | Required |
-| ----------------------------- | ------------------------------------------------ | ------------- | -------- |
-| `PROXY_PORT_TRANSACTION`      | Transaction pool port                            | `6543`        | No       |
-| `PROXY_PORT_SESSION`          | Session pool port                                | `5432`        | No       |
-| `PROXY_PORT`                  | Internal proxy port                              | `5412`        | No       |
-| `RECONNECT_ON_DB_CLOSE`       | Enable reconnection on close                     | `false`       | No       |
-| `RECONNECT_RETRIES`           | Number of reconnection attempts. -1 for infinity | `5`           | No       |
-| `SUBSCRIBE_RETRIES`           | Number of subscription retries                   | `20`          | No       |
-| `SWITCH_ACTIVE_COUNT`         | Switch active connection count                   | `100`         | No       |
-| `GLOBAL_UPSTREAM_CA_PATH`     | Upstream CA certificate path                     | -             | No       |
-| `GLOBAL_DOWNSTREAM_CERT_PATH` | Downstream certificate path                      | -             | No       |
-| `GLOBAL_DOWNSTREAM_KEY_PATH`  | Downstream private key path                      | -             | No       |
-| `LOCAL_PROXY_MULTIPLIER`      | Local proxy multiplier value                     | `20`          | No       |
->>>>>>> 7991bb28
 
 ---
 
