defmodule Supavisor.Integration.ProxyTest do
  use Supavisor.DataCase, async: false

  require Logger

  alias Postgrex, as: P
  alias Supavisor.Support.Cluster

  @tenants ["proxy_tenant_ps_enabled", "proxy_tenant_ps_disabled"]

  defp setup_tenant_connections(tenant) do
    db_conf = Application.get_env(:supavisor, Repo)

    assert {:ok, proxy} =
             Postgrex.start_link(
               hostname: db_conf[:hostname],
               port: Application.get_env(:supavisor, :proxy_port_transaction),
               database: db_conf[:database],
               password: db_conf[:password],
               username: db_conf[:username] <> "." <> tenant
             )

    assert {:ok, origin} =
             Postgrex.start_link(
               hostname: db_conf[:hostname],
               port: db_conf[:port],
               database: db_conf[:database],
               password: db_conf[:password],
               username: db_conf[:username]
             )

<<<<<<< HEAD
    %{proxy: proxy, origin: origin, user: db_conf[:username], tenant: tenant}
  end

  for tenant <- @tenants do
    test "insert with #{tenant}" do
      %{proxy: proxy, origin: origin} = setup_tenant_connections(unquote(tenant))
      test_value = "test_insert_#{unquote(tenant)}"
      P.query!(proxy, "insert into public.test (details) values ($1)", [test_value])

      assert %P.Result{num_rows: 1} =
               P.query!(origin, "select * from public.test where details = $1", [test_value])
    end
=======
    %{proxy: proxy, origin: origin, db_conf: db_conf, user: db_conf[:username]}
  end

  test "prepared statement", %{proxy: proxy, db_conf: db_conf} do
    prepare_sql =
      "PREPARE tenant (text) AS SELECT id, external_id FROM _supavisor.tenants WHERE external_id = $1;"

    assert {:ok, pid} =
             Keyword.merge(db_conf, username: db_conf[:username] <> "." <> @tenant)
             |> single_connection(Application.get_env(:supavisor, :proxy_port_transaction))

    assert [%Postgrex.Result{command: :prepare}] =
             P.SimpleConnection.call(pid, {:query, prepare_sql})

    :timer.sleep(500)

    assert {_, %Postgrex.Result{command: :select}} =
             Postgrex.query(proxy, "EXECUTE tenant('#{@tenant}');", [])

    :gen_statem.stop(pid)
  end

  test "the wrong password", %{db_conf: db_conf} do
    url =
      "postgresql://#{db_conf[:username] <> "." <> @tenant}:no_pass@#{db_conf[:hostname]}:#{Application.get_env(:supavisor, :proxy_port_transaction)}/postgres"

    assert {:error,
            %Postgrex.Error{
              postgres: %{
                code: :invalid_password,
                message: "password authentication failed for user \"" <> _,
                severity: "FATAL",
                pg_code: "28P01"
              }
            }} = parse_uri(url) |> single_connection()
>>>>>>> ee058c6f
  end

  for tenant <- @tenants do
    test "the wrong password with #{tenant}" do
      db_conf = Application.get_env(:supavisor, Repo)

      url =
        "postgresql://#{db_conf[:username] <> "." <> unquote(tenant)}:no_pass@#{db_conf[:hostname]}:#{Application.get_env(:supavisor, :proxy_port_transaction)}/postgres"

      assert {:error,
              %Postgrex.Error{
                postgres: %{
                  code: :invalid_password,
                  message: "password authentication failed for user \"" <> _,
                  severity: "FATAL",
                  pg_code: "28P01"
                }
              }} = parse_uri(url) |> single_connection()
    end
  end

<<<<<<< HEAD
  for tenant <- @tenants do
    @tag cluster: true
    test "query via another node with #{tenant}" do
      %{proxy: proxy, user: user} = setup_tenant_connections(unquote(tenant))
      assert {:ok, _pid, node2} = Cluster.start_node()

      sup =
        Enum.reduce_while(1..30, nil, fn _, acc ->
          case Supavisor.get_global_sup({unquote(tenant), user, :transaction}) do
            nil ->
              Process.sleep(100)
              {:cont, acc}

            pid ->
              {:halt, pid}
          end
        end)

      assert sup ==
               :erpc.call(
                 node2,
                 Supavisor,
                 :get_global_sup,
                 [{unquote(tenant), user, :transaction}],
                 15_000
               )

      db_conf = Application.fetch_env!(:supavisor, Repo)

      assert {:ok, proxy2} =
               Postgrex.start_link(
                 hostname: db_conf[:hostname],
                 port: Application.get_env(:supavisor, :secondary_proxy_port),
                 database: db_conf[:database],
                 password: db_conf[:password],
                 username: db_conf[:username] <> "." <> unquote(tenant)
               )

      test_value = "dist_test_insert_#{unquote(tenant)}"
      P.query!(proxy2, "insert into public.test (details) values ($1)", [test_value])

      assert %P.Result{num_rows: 1} =
               P.query!(proxy, "select * from public.test where details = $1", [test_value])

      assert sup ==
               :erpc.call(
                 node2,
                 Supavisor,
                 :get_global_sup,
                 [{unquote(tenant), user, :transaction}],
                 15_000
               )
    end
=======
  @tag cluster: true
  test "query via another node", %{proxy: proxy, user: user, db_conf: db_conf} do
    assert {:ok, _pid, node2} = Cluster.start_node()

    sup =
      Enum.reduce_while(1..30, nil, fn _, acc ->
        case Supavisor.get_global_sup({@tenant, user, :transaction}) do
          nil ->
            Process.sleep(100)
            {:cont, acc}

          pid ->
            {:halt, pid}
        end
      end)

    assert sup ==
             :erpc.call(
               node2,
               Supavisor,
               :get_global_sup,
               [{@tenant, user, :transaction}],
               15_000
             )

    assert {:ok, proxy2} =
             Postgrex.start_link(
               hostname: db_conf[:hostname],
               port: Application.get_env(:supavisor, :secondary_proxy_port),
               database: db_conf[:database],
               password: db_conf[:password],
               username: db_conf[:username] <> "." <> @tenant
             )

    P.query!(proxy2, "insert into public.test (details) values ('dist_test_insert')", [])

    assert %P.Result{num_rows: 1} =
             P.query!(proxy, "select * from public.test where details = 'dist_test_insert'", [])

    assert sup ==
             :erpc.call(
               node2,
               Supavisor,
               :get_global_sup,
               [{@tenant, user, :transaction}],
               15_000
             )
>>>>>>> ee058c6f
  end

  for tenant <- @tenants do
    test "select with #{tenant}" do
      %{proxy: proxy, origin: origin} = setup_tenant_connections(unquote(tenant))
      test_value = "test_select_#{unquote(tenant)}"
      P.query!(origin, "insert into public.test (details) values ($1)", [test_value])

      assert %P.Result{num_rows: 1} =
               P.query!(proxy, "select * from public.test where details = $1", [test_value])
    end
  end

  for tenant <- @tenants do
    test "update with #{tenant}" do
      %{proxy: proxy, origin: origin} = setup_tenant_connections(unquote(tenant))
      test_value = "test_update_#{unquote(tenant)}"
      updated_value = "test_update_updated_#{unquote(tenant)}"
      P.query!(origin, "insert into public.test (details) values ($1)", [test_value])

      P.query!(
        proxy,
        "update public.test set details = $1 where details = $2",
        [updated_value, test_value]
      )

      assert %P.Result{num_rows: 1} =
               P.query!(
                 origin,
                 "select * from public.test where details = $1",
                 [updated_value]
               )
    end
  end

  for tenant <- @tenants do
    test "delete with #{tenant}" do
      %{proxy: proxy, origin: origin} = setup_tenant_connections(unquote(tenant))
      test_value = "test_delete_#{unquote(tenant)}"
      P.query!(origin, "insert into public.test (details) values ($1)", [test_value])
      P.query!(proxy, "delete from public.test where details = $1", [test_value])

      assert %P.Result{num_rows: 0} =
               P.query!(origin, "select * from public.test where details = $1", [test_value])
    end
  end

  test "too many clients in session mode", %{db_conf: db_conf} do
    port = Application.get_env(:supavisor, :proxy_port_session)

    connection_opts =
      Keyword.merge(db_conf,
        username: "max_clients.proxy_tenant1",
        port: port
      )

    assert {:ok, _} = single_connection(connection_opts)
    assert {:ok, _} = single_connection(connection_opts)

    :timer.sleep(1000)

    assert {:error,
            %Postgrex.Error{
              postgres: %{
                code: :internal_error,
                message:
                  "MaxClientsInSessionMode: max clients reached - in Session mode max clients are limited to pool_size",
                unknown: "FATAL",
                severity: "FATAL",
                pg_code: "XX000"
              }
            }} = single_connection(connection_opts)
  end

  test "http to proxy server returns 200 OK" do
    assert :httpc.request(
             "http://localhost:#{Application.get_env(:supavisor, :proxy_port_transaction)}"
           ) ==
             {:ok,
              {{~c"HTTP/1.1", 204, ~c"OK"},
               [{~c"x-app-version", Application.spec(:supavisor, :vsn)}], []}}
  end

  test "checks that client_handler is idle and db_pid is nil for transaction mode", %{
    db_conf: db_conf
  } do
    url =
      "postgresql://transaction.proxy_tenant1:#{db_conf[:password]}@#{db_conf[:hostname]}:#{Application.get_env(:supavisor, :proxy_port_transaction)}/postgres"

    assert {:ok, pid} = parse_uri(url) |> single_connection()

    [{_, client_pid, _}] =
      Supavisor.get_local_manager(
        {{:single, "proxy_tenant1"}, "transaction", :transaction, "postgres", nil}
      )
      |> :sys.get_state()
      |> Access.get(:tid)
      |> :ets.tab2list()

    assert {state, map} = :sys.get_state(client_pid)
    assert %{db_pid: db_pid} = map

    assert {:idle, nil} = {state, db_pid}
    :gen_statem.stop(pid)
  end

  test "limit client connections", %{db_conf: db_conf} do
    connection_opts = [
      hostname: db_conf[:hostname],
      port: Application.get_env(:supavisor, :proxy_port_transaction),
      username: "max_clients.prom_tenant",
      database: "postgres",
      password: db_conf[:password]
    ]

    assert {:error,
            %Postgrex.Error{
              postgres: %{
                code: :internal_error,
                message: "Max client connections reached",
                pg_code: "XX000",
                severity: "FATAL",
                unknown: "FATAL"
              }
            }} = single_connection(connection_opts)
  end

<<<<<<< HEAD
  test "change role password" do
    db_conf = Application.get_env(:supavisor, Repo)

    assert {:ok, origin} =
             Postgrex.start_link(
               hostname: db_conf[:hostname],
               port: db_conf[:port],
               database: db_conf[:database],
               password: db_conf[:password],
               username: db_conf[:username]
             )

=======
  test "change role password", %{origin: origin, db_conf: db_conf} do
>>>>>>> ee058c6f
    conn = fn pass ->
      "postgresql://dev_postgres.is_manager:#{pass}@#{db_conf[:hostname]}:#{Application.get_env(:supavisor, :proxy_port_transaction)}/postgres?sslmode=disable"
    end

    first_pass = conn.(db_conf[:password])
    new_pass = conn.("postgres_new")

    assert {:ok, pid} = parse_uri(first_pass) |> single_connection()
    assert [%Postgrex.Result{rows: [["1"]]}] = P.SimpleConnection.call(pid, {:query, "select 1;"})
    :gen_statem.stop(pid)

    P.query(origin, "alter user dev_postgres with password 'postgres_new';", [])

    assert {:ok, pid} = parse_uri(new_pass) |> single_connection()
    assert [%Postgrex.Result{rows: [["1"]]}] = P.SimpleConnection.call(pid, {:query, "select 1;"})
    :gen_statem.stop(pid)
  after
    P.query(origin, "alter user dev_postgres with password '#{db_conf[:password]}';", [])
  end

  test "try old password after password change", %{origin: origin, db_conf: db_conf} do
    old_pass =
      "postgresql://dev_postgres.is_manager:#{db_conf[:password]}@#{db_conf[:hostname]}:#{Application.get_env(:supavisor, :proxy_port_transaction)}/postgres?sslmode=disable"

    P.query(origin, "alter user dev_postgres with password 'postgres_new';", [])

    assert {:error, %Postgrex.Error{postgres: %{code: :invalid_password}}} =
             parse_uri(old_pass) |> single_connection()
  after
    P.query(origin, "alter user dev_postgres with password '#{db_conf[:password]}';", [])
  end

  test "invalid characters in user or db_name", %{db_conf: db_conf} do
    url =
      "postgresql://user\x10user.proxy_tenant1:#{db_conf[:password]}@#{db_conf[:hostname]}:#{Application.get_env(:supavisor, :proxy_port_transaction)}/postgres\\\\\\\\\"\\"

    assert {:error,
            %Postgrex.Error{
              postgres: %{
                code: :internal_error,
                message: "Authentication error, reason: \"Invalid format for user or db_name\"",
                pg_code: "XX000",
                severity: "FATAL",
                unknown: "FATAL"
              }
            }} = parse_uri(url) |> single_connection()
  end

  test "active_count doesn't block", %{db_conf: db_conf} do
    port = Application.get_env(:supavisor, :proxy_port_session)

    connection_opts =
      Keyword.merge(db_conf,
        username: db_conf[:username] <> ".proxy_tenant1",
        port: port
      )

    assert {:ok, pid} = single_connection(connection_opts)

    id = {{:single, "proxy_tenant1"}, db_conf[:username], :session, db_conf[:database], nil}
    [{client_pid, _}] = Registry.lookup(Supavisor.Registry.TenantClients, id)

    P.SimpleConnection.call(pid, {:query, "select 1;"})
    {_, %{active_count: active_count}} = :sys.get_state(client_pid)
    assert active_count >= 1

    Enum.each(0..200, fn _ ->
      P.SimpleConnection.call(pid, {:query, "select 1;"})
    end)

    assert [
             %Postgrex.Result{
               command: :select
             }
           ] = P.SimpleConnection.call(pid, {:query, "select 1;"})
  end

  defp single_connection(db_conf, c_port \\ nil) when is_list(db_conf) do
    port = c_port || db_conf[:port]

    opts = [
      hostname: db_conf[:hostname],
      port: port,
      database: db_conf[:database],
      password: db_conf[:password],
      username: db_conf[:username],
      pool_size: 1
    ]

    with {:error, {error, _}} <- start_supervised({SingleConnection, opts}) do
      {:error, error}
    end
  end

  defp parse_uri(uri) do
    %URI{
      userinfo: userinfo,
      host: host,
      port: port,
      path: path
    } = URI.parse(uri)

    [username, pass] = String.split(userinfo, ":")
    database = String.replace(path, "/", "")

    [hostname: host, port: port, database: database, password: pass, username: username]
  end
end<|MERGE_RESOLUTION|>--- conflicted
+++ resolved
@@ -9,7 +9,7 @@
   @tenants ["proxy_tenant_ps_enabled", "proxy_tenant_ps_disabled"]
 
   defp setup_tenant_connections(tenant) do
-    db_conf = Application.get_env(:supavisor, Repo)
+    db_conf = Application.get_env(:supavisor, Supavisor.Repo)
 
     assert {:ok, proxy} =
              Postgrex.start_link(
@@ -29,8 +29,7 @@
                username: db_conf[:username]
              )
 
-<<<<<<< HEAD
-    %{proxy: proxy, origin: origin, user: db_conf[:username], tenant: tenant}
+    %{db_conf: db_conf, proxy: proxy, origin: origin, user: db_conf[:username]}
   end
 
   for tenant <- @tenants do
@@ -42,43 +41,6 @@
       assert %P.Result{num_rows: 1} =
                P.query!(origin, "select * from public.test where details = $1", [test_value])
     end
-=======
-    %{proxy: proxy, origin: origin, db_conf: db_conf, user: db_conf[:username]}
-  end
-
-  test "prepared statement", %{proxy: proxy, db_conf: db_conf} do
-    prepare_sql =
-      "PREPARE tenant (text) AS SELECT id, external_id FROM _supavisor.tenants WHERE external_id = $1;"
-
-    assert {:ok, pid} =
-             Keyword.merge(db_conf, username: db_conf[:username] <> "." <> @tenant)
-             |> single_connection(Application.get_env(:supavisor, :proxy_port_transaction))
-
-    assert [%Postgrex.Result{command: :prepare}] =
-             P.SimpleConnection.call(pid, {:query, prepare_sql})
-
-    :timer.sleep(500)
-
-    assert {_, %Postgrex.Result{command: :select}} =
-             Postgrex.query(proxy, "EXECUTE tenant('#{@tenant}');", [])
-
-    :gen_statem.stop(pid)
-  end
-
-  test "the wrong password", %{db_conf: db_conf} do
-    url =
-      "postgresql://#{db_conf[:username] <> "." <> @tenant}:no_pass@#{db_conf[:hostname]}:#{Application.get_env(:supavisor, :proxy_port_transaction)}/postgres"
-
-    assert {:error,
-            %Postgrex.Error{
-              postgres: %{
-                code: :invalid_password,
-                message: "password authentication failed for user \"" <> _,
-                severity: "FATAL",
-                pg_code: "28P01"
-              }
-            }} = parse_uri(url) |> single_connection()
->>>>>>> ee058c6f
   end
 
   for tenant <- @tenants do
@@ -100,7 +62,6 @@
     end
   end
 
-<<<<<<< HEAD
   for tenant <- @tenants do
     @tag cluster: true
     test "query via another node with #{tenant}" do
@@ -154,55 +115,6 @@
                  15_000
                )
     end
-=======
-  @tag cluster: true
-  test "query via another node", %{proxy: proxy, user: user, db_conf: db_conf} do
-    assert {:ok, _pid, node2} = Cluster.start_node()
-
-    sup =
-      Enum.reduce_while(1..30, nil, fn _, acc ->
-        case Supavisor.get_global_sup({@tenant, user, :transaction}) do
-          nil ->
-            Process.sleep(100)
-            {:cont, acc}
-
-          pid ->
-            {:halt, pid}
-        end
-      end)
-
-    assert sup ==
-             :erpc.call(
-               node2,
-               Supavisor,
-               :get_global_sup,
-               [{@tenant, user, :transaction}],
-               15_000
-             )
-
-    assert {:ok, proxy2} =
-             Postgrex.start_link(
-               hostname: db_conf[:hostname],
-               port: Application.get_env(:supavisor, :secondary_proxy_port),
-               database: db_conf[:database],
-               password: db_conf[:password],
-               username: db_conf[:username] <> "." <> @tenant
-             )
-
-    P.query!(proxy2, "insert into public.test (details) values ('dist_test_insert')", [])
-
-    assert %P.Result{num_rows: 1} =
-             P.query!(proxy, "select * from public.test where details = 'dist_test_insert'", [])
-
-    assert sup ==
-             :erpc.call(
-               node2,
-               Supavisor,
-               :get_global_sup,
-               [{@tenant, user, :transaction}],
-               15_000
-             )
->>>>>>> ee058c6f
   end
 
   for tenant <- @tenants do
@@ -250,7 +162,8 @@
     end
   end
 
-  test "too many clients in session mode", %{db_conf: db_conf} do
+  test "too many clients in session mode" do
+    %{db_conf: db_conf} = setup_tenant_connections(List.first(@tenants))
     port = Application.get_env(:supavisor, :proxy_port_session)
 
     connection_opts =
@@ -286,9 +199,9 @@
                [{~c"x-app-version", Application.spec(:supavisor, :vsn)}], []}}
   end
 
-  test "checks that client_handler is idle and db_pid is nil for transaction mode", %{
-    db_conf: db_conf
-  } do
+  test "checks that client_handler is idle and db_pid is nil for transaction mode" do
+    %{db_conf: db_conf} = setup_tenant_connections(List.first(@tenants))
+
     url =
       "postgresql://transaction.proxy_tenant1:#{db_conf[:password]}@#{db_conf[:hostname]}:#{Application.get_env(:supavisor, :proxy_port_transaction)}/postgres"
 
@@ -309,7 +222,9 @@
     :gen_statem.stop(pid)
   end
 
-  test "limit client connections", %{db_conf: db_conf} do
+  test "limit client connections" do
+    %{db_conf: db_conf} = setup_tenant_connections(List.first(@tenants))
+
     connection_opts = [
       hostname: db_conf[:hostname],
       port: Application.get_env(:supavisor, :proxy_port_transaction),
@@ -330,55 +245,56 @@
             }} = single_connection(connection_opts)
   end
 
-<<<<<<< HEAD
   test "change role password" do
-    db_conf = Application.get_env(:supavisor, Repo)
-
-    assert {:ok, origin} =
-             Postgrex.start_link(
-               hostname: db_conf[:hostname],
-               port: db_conf[:port],
-               database: db_conf[:database],
-               password: db_conf[:password],
-               username: db_conf[:username]
-             )
-
-=======
-  test "change role password", %{origin: origin, db_conf: db_conf} do
->>>>>>> ee058c6f
-    conn = fn pass ->
-      "postgresql://dev_postgres.is_manager:#{pass}@#{db_conf[:hostname]}:#{Application.get_env(:supavisor, :proxy_port_transaction)}/postgres?sslmode=disable"
-    end
-
-    first_pass = conn.(db_conf[:password])
-    new_pass = conn.("postgres_new")
-
-    assert {:ok, pid} = parse_uri(first_pass) |> single_connection()
-    assert [%Postgrex.Result{rows: [["1"]]}] = P.SimpleConnection.call(pid, {:query, "select 1;"})
-    :gen_statem.stop(pid)
-
-    P.query(origin, "alter user dev_postgres with password 'postgres_new';", [])
-
-    assert {:ok, pid} = parse_uri(new_pass) |> single_connection()
-    assert [%Postgrex.Result{rows: [["1"]]}] = P.SimpleConnection.call(pid, {:query, "select 1;"})
-    :gen_statem.stop(pid)
-  after
-    P.query(origin, "alter user dev_postgres with password '#{db_conf[:password]}';", [])
-  end
-
-  test "try old password after password change", %{origin: origin, db_conf: db_conf} do
-    old_pass =
-      "postgresql://dev_postgres.is_manager:#{db_conf[:password]}@#{db_conf[:hostname]}:#{Application.get_env(:supavisor, :proxy_port_transaction)}/postgres?sslmode=disable"
-
-    P.query(origin, "alter user dev_postgres with password 'postgres_new';", [])
-
-    assert {:error, %Postgrex.Error{postgres: %{code: :invalid_password}}} =
-             parse_uri(old_pass) |> single_connection()
-  after
-    P.query(origin, "alter user dev_postgres with password '#{db_conf[:password]}';", [])
-  end
-
-  test "invalid characters in user or db_name", %{db_conf: db_conf} do
+    %{origin: origin, db_conf: db_conf} = setup_tenant_connections(List.first(@tenants))
+
+    try do
+      conn = fn pass ->
+        "postgresql://dev_postgres.is_manager:#{pass}@#{db_conf[:hostname]}:#{Application.get_env(:supavisor, :proxy_port_transaction)}/postgres?sslmode=disable"
+      end
+
+      first_pass = conn.(db_conf[:password])
+      new_pass = conn.("postgres_new")
+
+      assert {:ok, pid} = parse_uri(first_pass) |> single_connection()
+
+      assert [%Postgrex.Result{rows: [["1"]]}] =
+               P.SimpleConnection.call(pid, {:query, "select 1;"})
+
+      :gen_statem.stop(pid)
+
+      P.query(origin, "alter user dev_postgres with password 'postgres_new';", [])
+
+      assert {:ok, pid} = parse_uri(new_pass) |> single_connection()
+
+      assert [%Postgrex.Result{rows: [["1"]]}] =
+               P.SimpleConnection.call(pid, {:query, "select 1;"})
+
+      :gen_statem.stop(pid)
+    after
+      P.query(origin, "alter user dev_postgres with password '#{db_conf[:password]}';", [])
+    end
+  end
+
+  test "try old password after password change" do
+    %{origin: origin, db_conf: db_conf} = setup_tenant_connections(List.first(@tenants))
+
+    try do
+      old_pass =
+        "postgresql://dev_postgres.is_manager:#{db_conf[:password]}@#{db_conf[:hostname]}:#{Application.get_env(:supavisor, :proxy_port_transaction)}/postgres?sslmode=disable"
+
+      P.query(origin, "alter user dev_postgres with password 'postgres_new';", [])
+
+      assert {:error, %Postgrex.Error{postgres: %{code: :invalid_password}}} =
+               parse_uri(old_pass) |> single_connection()
+    after
+      P.query(origin, "alter user dev_postgres with password '#{db_conf[:password]}';", [])
+    end
+  end
+
+  test "invalid characters in user or db_name" do
+    %{db_conf: db_conf} = setup_tenant_connections(List.first(@tenants))
+
     url =
       "postgresql://user\x10user.proxy_tenant1:#{db_conf[:password]}@#{db_conf[:hostname]}:#{Application.get_env(:supavisor, :proxy_port_transaction)}/postgres\\\\\\\\\"\\"
 
@@ -394,7 +310,8 @@
             }} = parse_uri(url) |> single_connection()
   end
 
-  test "active_count doesn't block", %{db_conf: db_conf} do
+  test "active_count doesn't block" do
+    %{db_conf: db_conf} = setup_tenant_connections(List.first(@tenants))
     port = Application.get_env(:supavisor, :proxy_port_session)
 
     connection_opts =
