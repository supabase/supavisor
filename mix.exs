--- conflicted
+++ resolved
@@ -53,11 +53,8 @@
       {:benchee, "~> 1.1.0", only: :dev},
       {:prom_ex, "~> 1.7.1"},
       {:open_api_spex, "~> 3.16"},
-<<<<<<< HEAD
       {:burrito, github: "burrito-elixir/burrito"},
-=======
       {:libcluster, "~> 3.3.1"},
->>>>>>> f0b0277e
 
       # pooller
       {:poolboy, "~> 1.5.2"},
