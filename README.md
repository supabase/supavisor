--- conflicted
+++ resolved
@@ -18,17 +18,11 @@
 
 ## Motivation
 
-<<<<<<< HEAD
 We have several goals with Supavisor:
 
 - **Zero-downtime scaling**: we want to scale Postgres server compute with zero-downtime. To do this, we need an external Pooler that can buffer and re-route requests while the resizing operation is in progress.
-- *Handling modern connection demands**: We need a Pooler that can absorb millions of connections. We often see developers connecting to Postgres from Serverless environments, and so we also need something that works with both TCP and HTTP protocols.
+- **Handling modern connection demands**: We need a Pooler that can absorb millions of connections. We often see developers connecting to Postgres from Serverless environments, and so we also need something that works with both TCP and HTTP protocols.
 - **Efficiency**: Our customers pay for database processing power, and our goal is to maximize their database capacity. While PgBouncer is resource-efficient, it still consumes some resources on the database instance. By moving connection pooling to a dedicated cluster adjacent to tenant databases, we can free up additional resources to better serve customer queries.
-=======
-At Supabase we host a lot of Postgres databases. People pay Supabase for database cycles, and we want to give people as much database as possible. `PgBouncer` doesn't take a lot of resources to run but it is another thing to run on a database instance. Pulling connection pooling of the database instance into a cluster right next to tenant databases will free up some resources to serve queries for customers.
-
-Moreover, there is a lot of overhead in administrating Postgres databases. This management can cause downtime. To mitigate downtime as much as possible requires admins to jump through hoops. We see the connection pooler as a great entry point to give our DevOps team a convenient way to automate the administration of many Postgres databases and minimize downtime.
->>>>>>> 537397da
 
 ## Architecture
 
